--- conflicted
+++ resolved
@@ -36,12 +36,7 @@
 
 TEST_CASE("One Decimal Place", "[decimal_place_test]") {
     SVG::SVG root;
-<<<<<<< HEAD
     root.add_child<SVG::Line>(0.0, 0.0, PI, PI);
-=======
-    root.add_child(SVG::Line(0.0, 0.0, PI, PI));
->>>>>>> d756485a
-
     std::string correct = "<svg xmlns=\"http://www.w3.org/2000/svg\">\n"
         "\t<line x1=\"0.0\" x2=\"0.0\" y1=\"3.1\" y2=\"3.1\" />\n"
         "</svg>";
